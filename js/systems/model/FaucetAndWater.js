// Copyright 2016-2020, University of Colorado Boulder

/**
 * a type that represents a faucet that can be turned on to provide mechanical energy to other energy system elements
 *
 * @author John Blanco
 * @author Andrew Adare
 * @author Chris Klusendorf (PhET Interactive Simulations)
 */

import NumberProperty from '../../../../axon/js/NumberProperty.js';
import ObservableArray from '../../../../axon/js/ObservableArray.js';
import Dimension2 from '../../../../dot/js/Dimension2.js';
import Range from '../../../../dot/js/Range.js';
import Utils from '../../../../dot/js/Utils.js';
import Vector2 from '../../../../dot/js/Vector2.js';
import merge from '../../../../phet-core/js/merge.js';
import Image from '../../../../scenery/js/nodes/Image.js';
import Tandem from '../../../../tandem/js/Tandem.js';
import ReferenceIO from '../../../../tandem/js/types/ReferenceIO.js';
import FAUCET_ICON from '../../../images/faucet_icon_png.js';
import EFACConstants from '../../common/EFACConstants.js';
import EnergyChunk from '../../common/model/EnergyChunk.js';
import EnergyType from '../../common/model/EnergyType.js';
import energyFormsAndChanges from '../../energyFormsAndChanges.js';
import energyFormsAndChangesStrings from '../../energyFormsAndChangesStrings.js';
import Energy from './Energy.js';
import EnergySource from './EnergySource.js';
import WaterDrop from './WaterDrop.js';


// constants
const FALLING_ENERGY_CHUNK_VELOCITY = 0.09; // In meters/second.
const MAX_WATER_WIDTH = 0.014; // In meters.
const MAX_DISTANCE_FROM_FAUCET_TO_BOTTOM_OF_WATER = 0.5; // In meters.
const ENERGY_CHUNK_TRANSFER_DISTANCE_RANGE = new Range( 0.07, 0.08 );
const FALLING_WATER_DELAY = 0.4; // time to pass before wheel starts turning after faucet starts, in seconds
const DT = 1 / EFACConstants.FRAMES_PER_SECOND; // artificial time step, in seconds

// where the water and energy chunks originate inside the faucet head, not where they emerge from the faucet
const OFFSET_FROM_CENTER_TO_WATER_ORIGIN = new Vector2( 0.069, 0.105 );

// center-x, bottom-y of the faucet head - where the water and energy chunks emerge from
const OFFSET_FROM_CENTER_TO_FAUCET_HEAD = OFFSET_FROM_CENTER_TO_WATER_ORIGIN.plusXY( 0, -0.022 );

// The following acceleration constant defines the rate at which the water flows from the faucet.  The value used is
// not the actual value in Earth's gravitational field - it has been tweaked for optimal visual effect.
const ACCELERATION_DUE_TO_GRAVITY = new Vector2( 0, -0.15 );

class FaucetAndWater extends EnergySource {

  /**
   * @param {BooleanProperty} energyChunksVisibleProperty
   * @param {BooleanProperty} waterPowerableElementInPlaceProperty
   * @param {EnergyChunkGroup} energyChunkGroup
   * @param {Object} [options]
   */
  constructor( energyChunksVisibleProperty, waterPowerableElementInPlaceProperty, energyChunkGroup, options ) {

    options = merge( {
      tandem: Tandem.REQUIRED
    }, options );

    super( new Image( FAUCET_ICON ), options );

    // @public {string} - a11y name
    this.a11yName = energyFormsAndChangesStrings.a11y.waterFaucet;

    // @private
    this.energyChunksVisibleProperty = energyChunksVisibleProperty;

    // @private {BooleanProperty} - a flag that is used to decide whether to pass energy chunks to the next energy
    // system element
    this.waterPowerableElementInPlaceProperty = waterPowerableElementInPlaceProperty;

    // @public {NumberProperty}
    this.flowProportionProperty = new NumberProperty( 0, {
      range: new Range( 0, 1 ),
      tandem: options.tandem.createTandem( 'flowProportionProperty' ),
      phetioReadOnly: true,
      phetioHighFrequency: true,
      phetioDocumentation: 'proportion of water flowing from the faucet'
    } );

    // @public {read-only) {WaterDrop[]} - water drops that comprise the stream of water
    this.waterDrops = [];

    // @private {EnergyChunks[]} - list of chunks that are exempt from being transferred to the next energy system element
    this.exemptFromTransferEnergyChunks = new ObservableArray( {
<<<<<<< HEAD
      tandem: options.tandem.createTandem( 'exemptFromTransferEnergyChunks' ),
      phetioType: ObservableArrayIO( ReferenceIO( EnergyChunk.EnergyChunkIO ) )
=======
      tandem: tandem.createTandem( 'exemptFromTransferEnergyChunks' ),
      phetioType: ObservableArray.ObservableArrayIO( ReferenceIO( EnergyChunk.EnergyChunkIO ) )
>>>>>>> 9ea5ecab
    } );

    assert && this.outgoingEnergyChunks.addItemAddedListener( chunk => {
      assert && assert( !this.exemptFromTransferEnergyChunks.includes( chunk ), 'Exempt means it should not go onto outgoing list' );
    } );

    // @private {Energy[]} - list of Energy to be sent after a delay has passed
    this.flowEnergyDelay = [];

    // @private {number}
    this.energySinceLastChunk = 0;

    // @private {boolean} - flag for whether next chunk should be transferred or kept, used to alternate transfer with
    // non-transfer
    this.transferNextAvailableChunk = true;

    // @private {boolean} - flag for whether the water drops have been fully preloaded
    this.waterDropsPreloaded = true;

    // @private {EnergyChunkGroup}
    this.energyChunkGroup = energyChunkGroup;

    // Preload falling water animation after state has been set
    Tandem.PHET_IO_ENABLED && phet.phetio.phetioEngine.phetioStateEngine.stateSetEmitter.addListener( () => {
      this.preloadWaterDrops();
    } );
  }

  /**
   * create a new energy chunk with the appropriate attributes for falling water
   * @returns {EnergyChunk}
   * @private
   */
  createNewChunk() {

    // random x value within water column for "watery" appearance
    const x = ( phet.joist.random.nextDouble() - 0.5 ) * this.flowProportionProperty.value * MAX_WATER_WIDTH / 2;

    const initialPosition = this.positionProperty.value
      .plus( OFFSET_FROM_CENTER_TO_WATER_ORIGIN )
      .plus( new Vector2( x, 0 ) );

    const velocity = new Vector2( 0, -FALLING_ENERGY_CHUNK_VELOCITY );

    return this.energyChunkGroup.createNextElement( EnergyType.MECHANICAL, initialPosition, velocity, this.energyChunksVisibleProperty );
  }

  /**
   * if enough energy has been produced since the last energy chunk was emitted, release another one into the system
   *
   * @private
   */
  addChunkIfEnoughEnergy() {
    if ( this.energySinceLastChunk >= EFACConstants.ENERGY_PER_CHUNK ) {
      const chunk = this.createNewChunk();
      this.energyChunkList.push( chunk );
      this.energySinceLastChunk -= EFACConstants.ENERGY_PER_CHUNK;
    }
  }

  /**
   * step in time
   * @param  {number} dt time step, in seconds
   * @returns {Energy}
   * @public
   */
  step( dt ) {

    if ( !this.activeProperty.value ) {
      return new Energy( EnergyType.MECHANICAL, 0, -Math.PI / 2 );
    }

    this.stepWaterDrops( dt );

    // check if time to emit an energy chunk and, if so, do it
    this.energySinceLastChunk += EFACConstants.MAX_ENERGY_PRODUCTION_RATE * this.flowProportionProperty.value * dt;
    this.addChunkIfEnoughEnergy();

    // update energy chunk positions
    this.energyChunkList.forEach( chunk => {

      // make the chunk fall
      chunk.translateBasedOnVelocity( dt );

      // see if chunk is in the position where it can be transferred to the next energy system
      const yPosition = this.positionProperty.get().plus( OFFSET_FROM_CENTER_TO_WATER_ORIGIN ).y -
                        chunk.positionProperty.value.y;
      const chunkInRange = ENERGY_CHUNK_TRANSFER_DISTANCE_RANGE.contains( yPosition );
      const chunkExempt = this.exemptFromTransferEnergyChunks.getArray().indexOf( chunk ) >= 0;

      if ( this.waterPowerableElementInPlaceProperty.value && chunkInRange && !chunkExempt ) {
        if ( this.transferNextAvailableChunk ) {

          // send this chunk to the next energy system
          this.energyChunkList.remove( chunk );
          this.outgoingEnergyChunks.push( chunk );

          // alternate sending or keeping chunks
          this.transferNextAvailableChunk = false;
        }
        else {

          // don't transfer this chunk
          this.exemptFromTransferEnergyChunks.push( chunk );

          // set up to transfer the next one
          this.transferNextAvailableChunk = true;
        }
      }

      // remove the energy chunk if it is out of visible range
      const chunkDistance = this.positionProperty.get()
        .plus( OFFSET_FROM_CENTER_TO_WATER_ORIGIN ).distance( chunk.positionProperty.value );
      if ( chunkDistance > MAX_DISTANCE_FROM_FAUCET_TO_BOTTOM_OF_WATER ) {
        this.energyChunkList.remove( chunk );
        this.exemptFromTransferEnergyChunks.remove( chunk );
        this.energyChunkGroup.disposeElement( chunk );
      }
    } );

    // generate the appropriate amount of energy
    const energyAmount = EFACConstants.MAX_ENERGY_PRODUCTION_RATE * this.flowProportionProperty.value * dt;

    // add incoming energy to delay queue
    this.flowEnergyDelay.push( new Energy(
      EnergyType.MECHANICAL,
      energyAmount,
      -Math.PI / 2,
      { creationTime: new Date().getTime() } )
    );

    // send along saved energy values if enough time has passed
    if ( this.flowEnergyDelay[ 0 ].creationTime + FALLING_WATER_DELAY * 1000 <= new Date().getTime() ) {
      return this.flowEnergyDelay.shift();
    }
    else {
      return new Energy( EnergyType.MECHANICAL, 0, -Math.PI / 2 );
    }
  }

  /**
   * steps only the water drops
   * @param {number} dt
   * @private
   */
  stepWaterDrops( dt ) {

    // add water droplets as needed based on flow rate
    if ( this.flowProportionProperty.value > 0 ) {
      const initialPosition = new Vector2( 0, 0 );
      const initialWidth = this.flowProportionProperty.value * MAX_WATER_WIDTH *
                           ( 1 + ( phet.joist.random.nextDouble() - 0.5 ) * 0.2 );
      const initialSize = new Dimension2( initialWidth, initialWidth );
      this.waterDrops.push( new WaterDrop( initialPosition, new Vector2( 0, 0 ), initialSize ) );
    }
    else {
      this.waterDropsPreloaded = true;
    }

    // make the water droplets fall
    this.waterDrops.forEach( drop => {
      const v = drop.velocityProperty.value;
      drop.velocityProperty.set( v.plus( ACCELERATION_DUE_TO_GRAVITY.times( dt ) ) );
      drop.position.set( drop.position.plus( v.times( dt ) ) );
    } );

    // remove drops that have run their course by iterating over a copy and checking for matches
    const waterDropsCopy = this.waterDrops;
    waterDropsCopy.forEach( drop => {
      if ( drop.position.distance( this.positionProperty.value ) > MAX_DISTANCE_FROM_FAUCET_TO_BOTTOM_OF_WATER ) {
        const index = this.waterDrops.indexOf( drop );
        if ( index !== -1 ) {
          this.waterDrops.splice( index, 1 );
          this.waterDropsPreloaded = true;
        }
      }
    } );
  }

  /**
   * @public
   * @override
   */
  preloadEnergyChunks() {
    this.clearEnergyChunks();

    // define translation function here to avoid creating anonymous function inside loop
    const translateChunks = ( chunks, dt ) => {
      chunks.forEach( chunk => {
        chunk.translateBasedOnVelocity( dt );
      } );
    };

    let preloadTime = 3; // In seconds, empirically determined.

    let tempEnergyChunkList = [];

    if ( this.getEnergyOutputRate().amount > 0 ) {

      // preload energy chunks into the system
      while ( preloadTime > 0 ) {
        this.energySinceLastChunk += this.getEnergyOutputRate().amount * DT;
        if ( this.energySinceLastChunk >= EFACConstants.ENERGY_PER_CHUNK ) {
          tempEnergyChunkList.push( this.createNewChunk() );
          this.energySinceLastChunk = this.energySinceLastChunk - EFACConstants.ENERGY_PER_CHUNK;
        }

        // make the chunks fall
        translateChunks( tempEnergyChunkList, DT );

        preloadTime -= DT;
      }

      // Now that the new chunks are in place, make sure that there is actually water falling where the chunks ended up
      // and, if not, remove them.  This is a rare but possible case that can occur when preloading right after turning
      // on the faucet.  For more on this, please see https://github.com/phetsims/energy-forms-and-changes/issues/347.
      tempEnergyChunkList = tempEnergyChunkList.filter( ec => {
        const yOffsetForWaterDrops = this.positionProperty.value.y + OFFSET_FROM_CENTER_TO_WATER_ORIGIN.y;
        let verticalDistanceToNearestWaterDrop = Number.POSITIVE_INFINITY;
        this.waterDrops.forEach( waterDrop => {
          const verticalDistanceToWaterDrop =
            Math.abs( ( waterDrop.position.y + yOffsetForWaterDrops ) - ec.positionProperty.value.y );
          if ( verticalDistanceToWaterDrop < verticalDistanceToNearestWaterDrop ) {
            verticalDistanceToNearestWaterDrop = verticalDistanceToWaterDrop;
          }
        } );
        return verticalDistanceToNearestWaterDrop < 0.01; // distance threshold empirically determined
      } );
    }
    else if ( this.waterDrops.length > 0 ) {

      // The faucet is off, but water is present, so we must be preloading energy chunks just after the faucet was
      // turned off, which means we need to add energy chunks to the following water.  This is a rare but possible
      // condition.  For more info as to why this is needed, see
      // https://github.com/phetsims/energy-forms-and-changes/issues/347.

      // the top of the water column will be where the last drop is
      const topWaterDrop = this.waterDrops[ this.waterDrops.length - 1 ];

      // the bottom drop is the first one
      const bottomWaterDrop = this.waterDrops[ 0 ];

      // Figure out how many energy chunks to add based on the size of the stream of water droplets.  This calculation
      // was empirically determined so that the number of energy chunks roughly matches what there are when the faucet
      // is running at full output.
      const waterColumnDistanceSpan = topWaterDrop.position.y - bottomWaterDrop.position.y;
      const numberOfChunksToAdd = Utils.roundSymmetric( waterColumnDistanceSpan / 0.05 );
      const distanceBetweenChunks = waterColumnDistanceSpan / numberOfChunksToAdd;

      // add the energy chunks and position them along the stream of water droplets
      _.times( numberOfChunksToAdd, index => {

        // create a new energy chunk
        const ec = this.createNewChunk();
        tempEnergyChunkList.push( ec );

        // position the new energy chunk on the water stream
        ec.positionProperty.set(
          ec.positionProperty.value.plusXY( 0, topWaterDrop.position.y - distanceBetweenChunks * index )
        );
      } );
    }

    // now that they are positioned, add these to the 'real' list of energy chunks
    tempEnergyChunkList.forEach( ec => {
      this.energyChunkList.push( ec );
    } );
  }

  /**
   * Preloads the falling water animation to be in
   * @public
   */
  preloadWaterDrops() {
    this.waterDropsPreloaded = false;
    while ( !this.waterDropsPreloaded ) {
      this.stepWaterDrops( DT );
    }
  }

  /**
   * @returns {Energy}
   * @public
   * @override
   */
  getEnergyOutputRate() {
    const energyAmount = EFACConstants.MAX_ENERGY_PRODUCTION_RATE * this.flowProportionProperty.value;
    assert && assert( energyAmount >= 0, `EnergyAmount is ${energyAmount}` );
    return new Energy( EnergyType.MECHANICAL, energyAmount, -Math.PI / 2 );
  }

  /**
   * @public
   * @override
   */
  deactivate() {
    this.flowProportionProperty.reset();
    this.waterDrops.length = 0;
    this.flowEnergyDelay.length = 0;
    super.deactivate();
  }

  /**
   * @public
   * @override
   */
  clearEnergyChunks() {
    super.clearEnergyChunks();
    this.exemptFromTransferEnergyChunks.clear(); // Disposal is done when energyChunkList is cleared
  }

  /**
   * @override
   * @public (EnergySystemElementIO)
   * @returns {Object}
   */
  toStateObject() {
    return {
      waterDropsPreloaded: this.waterDropsPreloaded,
      transferNextAvailableChunk: this.transferNextAvailableChunk,
      energySinceLastChunk: this.energySinceLastChunk
    };
  }

  /**
   * @override
   * @public (EnergySystemElementIO)
   * @param {Object} stateObject - see this.toStateObject()
   */
  applyState( stateObject ) {
    this.waterDropsPreloaded = stateObject.waterDropsPreloaded;
    this.transferNextAvailableChunk = stateObject.transferNextAvailableChunk;
    this.energySinceLastChunk = stateObject.energySinceLastChunk;
  }
}

// statics
FaucetAndWater.OFFSET_FROM_CENTER_TO_WATER_ORIGIN = OFFSET_FROM_CENTER_TO_WATER_ORIGIN;
FaucetAndWater.OFFSET_FROM_CENTER_TO_FAUCET_HEAD = OFFSET_FROM_CENTER_TO_FAUCET_HEAD;
FaucetAndWater.MAX_WATER_WIDTH = MAX_WATER_WIDTH;

energyFormsAndChanges.register( 'FaucetAndWater', FaucetAndWater );
export default FaucetAndWater;<|MERGE_RESOLUTION|>--- conflicted
+++ resolved
@@ -87,13 +87,8 @@
 
     // @private {EnergyChunks[]} - list of chunks that are exempt from being transferred to the next energy system element
     this.exemptFromTransferEnergyChunks = new ObservableArray( {
-<<<<<<< HEAD
       tandem: options.tandem.createTandem( 'exemptFromTransferEnergyChunks' ),
-      phetioType: ObservableArrayIO( ReferenceIO( EnergyChunk.EnergyChunkIO ) )
-=======
-      tandem: tandem.createTandem( 'exemptFromTransferEnergyChunks' ),
       phetioType: ObservableArray.ObservableArrayIO( ReferenceIO( EnergyChunk.EnergyChunkIO ) )
->>>>>>> 9ea5ecab
     } );
 
     assert && this.outgoingEnergyChunks.addItemAddedListener( chunk => {
