// Copyright 2016-2020, University of Colorado Boulder

/**
 * base class for energy sources, converters, and users, that can be connected together to create what is referred to
 * as an "energy system" in this simulation
 *
 * @author John Blanco
 * @author Andrew Adare
 * @author Jesse Greenberg
 */

import BooleanProperty from '../../../../axon/js/BooleanProperty.js';
import ObservableArray from '../../../../axon/js/ObservableArray.js';
import Vector2 from '../../../../dot/js/Vector2.js';
import merge from '../../../../phet-core/js/merge.js';
import Tandem from '../../../../tandem/js/Tandem.js';
import ObjectIO from '../../../../tandem/js/types/ObjectIO.js';
import ReferenceIO from '../../../../tandem/js/types/ReferenceIO.js';
import EnergyChunk from '../../common/model/EnergyChunk.js';
import energyFormsAndChanges from '../../energyFormsAndChanges.js';
import PositionableFadableModelElement from './PositionableFadableModelElement.js';

class EnergySystemElement extends PositionableFadableModelElement {

  /**
   * @param {Image} iconImage
   * @param {Object} [options]
   */
  constructor( iconImage, options ) {

    options = merge( {
      tandem: Tandem.REQUIRED,
      phetioType: EnergySystemElementIO
    }, options );

    super( new Vector2( 0, 0 ), 1.0, options );

    // @public (read-only) {image}
    this.iconImage = iconImage;

    // @public (read-only) {ObservableArray.<EnergyChunk>}
    this.energyChunkList = new ObservableArray( {
<<<<<<< HEAD
      tandem: options.tandem.createTandem( 'energyChunkList' ),
      phetioType: ObservableArrayIO( ReferenceIO( EnergyChunk.EnergyChunkIO ) )
=======
      tandem: tandem.createTandem( 'energyChunkList' ),
      phetioType: ObservableArray.ObservableArrayIO( ReferenceIO( EnergyChunk.EnergyChunkIO ) )
>>>>>>> 9ea5ecab
    } );

    // @public {BooleanProperty}
    this.activeProperty = new BooleanProperty( false, {
      tandem: options.tandem.createTandem( 'activeProperty' ),
      phetioReadOnly: true,
      phetioDocumentation: 'whether the system element is active. system elements are active when visible on the screen'
    } );

    // @public {string} - a11y name of this energy system element, used by assistive technology, set by sub-types
    this.a11yName = 'name not set';

    // at initialization, oldPosition is null, so skip that case with lazyLink
    this.positionProperty.lazyLink( ( newPosition, oldPosition ) => {

      // When setting PhET-iO state, the EnergyChunk is already in its correct spot, so don't alter that based on Property
      // listeners, see https://github.com/phetsims/energy-forms-and-changes/issues/362
      if ( !phet.joist.sim.isSettingPhetioStateProperty.value ) {
        const deltaPosition = newPosition.minus( oldPosition );
        this.energyChunkList.forEach( chunk => {
          chunk.translate( deltaPosition.x, deltaPosition.y );
        } );
      }
    } );
  }

  /**
   * activate this element
   * @public
   */
  activate() {
    this.activeProperty.set( true );
  }

  /**
   * deactivate this element - this causes all energy chunks to be removed
   * @public
   */
  deactivate() {
    this.activeProperty.set( false );

    // Don't do this as a listener to activeProperty because we don't want it done during PhET-iO state set
    this.clearEnergyChunks();
  }

  /**
   * clear daughter energy chunks
   * @protected
   */
  clearEnergyChunks() {
    this.energyChunkList.forEach( chunk => this.energyChunkGroup.disposeElement( chunk ) );
    this.energyChunkList.clear();
  }

  /**
   * @abstract
   * @public (EnergySystemElementIO)
   */
  toStateObject() {
    assert && assert( false, 'subtype should implement state methods' );
  }

  /**
   * @abstract
   * @public (EnergySystemElementIO)
   */
  applyState() {
    assert && assert( false, 'subtype should implement state methods' );
  }
}


class EnergySystemElementIO extends ObjectIO {

  // @public @override
  static toStateObject( energySystemElement ) { return energySystemElement.toStateObject(); }

  // @public @override
  static applyState( energySystemElement, stateObject ) { energySystemElement.applyState( stateObject ); }
}

EnergySystemElementIO.documentation = 'IO Type for EnergySystemElement';
EnergySystemElementIO.typeName = 'EnergySystemElementIO';
EnergySystemElementIO.validator = { valueType: EnergySystemElement };

// @public
EnergySystemElement.EnergySystemElementIO = EnergySystemElementIO;

energyFormsAndChanges.register( 'EnergySystemElement', EnergySystemElement );
export default EnergySystemElement;<|MERGE_RESOLUTION|>--- conflicted
+++ resolved
@@ -14,7 +14,7 @@
 import Vector2 from '../../../../dot/js/Vector2.js';
 import merge from '../../../../phet-core/js/merge.js';
 import Tandem from '../../../../tandem/js/Tandem.js';
-import ObjectIO from '../../../../tandem/js/types/ObjectIO.js';
+import IOType from '../../../../tandem/js/types/IOType.js';
 import ReferenceIO from '../../../../tandem/js/types/ReferenceIO.js';
 import EnergyChunk from '../../common/model/EnergyChunk.js';
 import energyFormsAndChanges from '../../energyFormsAndChanges.js';
@@ -30,7 +30,7 @@
 
     options = merge( {
       tandem: Tandem.REQUIRED,
-      phetioType: EnergySystemElementIO
+      phetioType: EnergySystemElement.EnergySystemElementIO
     }, options );
 
     super( new Vector2( 0, 0 ), 1.0, options );
@@ -40,13 +40,8 @@
 
     // @public (read-only) {ObservableArray.<EnergyChunk>}
     this.energyChunkList = new ObservableArray( {
-<<<<<<< HEAD
       tandem: options.tandem.createTandem( 'energyChunkList' ),
-      phetioType: ObservableArrayIO( ReferenceIO( EnergyChunk.EnergyChunkIO ) )
-=======
-      tandem: tandem.createTandem( 'energyChunkList' ),
       phetioType: ObservableArray.ObservableArrayIO( ReferenceIO( EnergyChunk.EnergyChunkIO ) )
->>>>>>> 9ea5ecab
     } );
 
     // @public {BooleanProperty}
@@ -118,22 +113,11 @@
   }
 }
 
-
-class EnergySystemElementIO extends ObjectIO {
-
-  // @public @override
-  static toStateObject( energySystemElement ) { return energySystemElement.toStateObject(); }
-
-  // @public @override
-  static applyState( energySystemElement, stateObject ) { energySystemElement.applyState( stateObject ); }
-}
-
-EnergySystemElementIO.documentation = 'IO Type for EnergySystemElement';
-EnergySystemElementIO.typeName = 'EnergySystemElementIO';
-EnergySystemElementIO.validator = { valueType: EnergySystemElement };
-
-// @public
-EnergySystemElement.EnergySystemElementIO = EnergySystemElementIO;
+EnergySystemElement.EnergySystemElementIO = new IOType( 'EnergySystemElementIO', {
+  valueType: EnergySystemElement,
+  toStateObject: energySystemElement => energySystemElement.toStateObject(),
+  applyState: ( energySystemElement, stateObject ) => energySystemElement.applyState()
+} );
 
 energyFormsAndChanges.register( 'EnergySystemElement', EnergySystemElement );
 export default EnergySystemElement;