--- conflicted
+++ resolved
@@ -295,14 +295,9 @@
         energySinceLastChunk += incomingEnergy.amount * dt;
 
         // determine if time to add a new chunk
-<<<<<<< HEAD
         if ( energySinceLastChunk >= EFACConstants.ENERGY_PER_CHUNK && !skipThisChunk ) {
-          var newChunk = new EnergyChunk( EnergyType.MECHANICAL,
-=======
-        if ( energySinceLastChunk >= EFACConstants.ENERGY_PER_CHUNK ) {
           var newChunk = new EnergyChunk(
             EnergyType.MECHANICAL,
->>>>>>> a9308322
             this.positionProperty.value.plus( LEFT_SIDE_OF_WHEEL_OFFSET ),
             Vector2.ZERO,
             this.energyChunksVisibleProperty
